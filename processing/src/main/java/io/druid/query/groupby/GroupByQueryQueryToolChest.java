/*
 * Druid - a distributed column store.
 * Copyright (C) 2012, 2013  Metamarkets Group Inc.
 *
 * This program is free software; you can redistribute it and/or
 * modify it under the terms of the GNU General Public License
 * as published by the Free Software Foundation; either version 2
 * of the License, or (at your option) any later version.
 *
 * This program is distributed in the hope that it will be useful,
 * but WITHOUT ANY WARRANTY; without even the implied warranty of
 * MERCHANTABILITY or FITNESS FOR A PARTICULAR PURPOSE.  See the
 * GNU General Public License for more details.
 *
 * You should have received a copy of the GNU General Public License
 * along with this program; if not, write to the Free Software
 * Foundation, Inc., 51 Franklin Street, Fifth Floor, Boston, MA  02110-1301, USA.
 */

package io.druid.query.groupby;

import com.fasterxml.jackson.core.type.TypeReference;
import com.fasterxml.jackson.databind.ObjectMapper;
import com.google.common.base.Function;
import com.google.common.base.Joiner;
import com.google.common.base.Supplier;
import com.google.common.collect.ImmutableMap;
import com.google.common.collect.Lists;
import com.google.common.collect.Maps;
import com.google.common.collect.Ordering;
import com.google.inject.Inject;
import com.metamx.common.ISE;
import com.metamx.common.Pair;
import com.metamx.common.guava.Accumulator;
<<<<<<< HEAD
import com.metamx.common.guava.ConcatSequence;
import com.metamx.common.guava.ResourceClosingSequence;
import com.metamx.common.guava.Sequence;
import com.metamx.common.guava.Sequences;
import com.metamx.emitter.service.ServiceMetricEvent;
import io.druid.collections.StupidPool;
import io.druid.data.input.MapBasedRow;
import io.druid.data.input.Row;
import io.druid.guice.annotations.Global;
=======
import com.metamx.common.guava.MergeSequence;
import com.metamx.common.guava.Sequence;
import com.metamx.common.guava.Sequences;
import com.metamx.emitter.service.ServiceMetricEvent;
import io.druid.collections.OrderedMergeSequence;
import io.druid.data.input.MapBasedRow;
import io.druid.data.input.Row;
import io.druid.granularity.QueryGranularity;
import io.druid.query.CacheStrategy;
>>>>>>> b7409873
import io.druid.query.DataSource;
import io.druid.query.DataSourceUtil;
import io.druid.query.IntervalChunkingQueryRunner;
import io.druid.query.Query;
import io.druid.query.QueryCacheHelper;
import io.druid.query.QueryDataSource;
import io.druid.query.QueryRunner;
import io.druid.query.QueryToolChest;
import io.druid.query.SubqueryQueryRunner;
import io.druid.query.aggregation.AggregatorFactory;
import io.druid.query.aggregation.MetricManipulationFn;
import io.druid.query.aggregation.PostAggregator;
import io.druid.query.dimension.DimensionSpec;
import io.druid.query.filter.DimFilter;
import io.druid.segment.incremental.IncrementalIndex;
import io.druid.segment.incremental.IncrementalIndexStorageAdapter;
import org.joda.time.DateTime;
import org.joda.time.Interval;
import org.joda.time.Minutes;

import java.nio.ByteBuffer;
<<<<<<< HEAD
=======
import java.util.Iterator;
>>>>>>> b7409873
import java.util.List;
import java.util.Map;

/**
 */
public class GroupByQueryQueryToolChest extends QueryToolChest<Row, GroupByQuery>
{
  private static final byte GROUPBY_QUERY = 0x14;
  private static final TypeReference<Object> OBJECT_TYPE_REFERENCE =
      new TypeReference<Object>()
      {
      };
  private static final TypeReference<Row> TYPE_REFERENCE = new TypeReference<Row>()
  {
  };
  private static final String GROUP_BY_MERGE_KEY = "groupByMerge";
  private static final Map<String, Object> NO_MERGE_CONTEXT = ImmutableMap.<String, Object>of(
      GROUP_BY_MERGE_KEY,
      "false"
  );

  private final Supplier<GroupByQueryConfig> configSupplier;
<<<<<<< HEAD
  private final StupidPool<ByteBuffer> bufferPool;
=======
  private final ObjectMapper jsonMapper;
>>>>>>> b7409873
  private GroupByQueryEngine engine; // For running the outer query around a subquery


  @Inject
  public GroupByQueryQueryToolChest(
      Supplier<GroupByQueryConfig> configSupplier,
<<<<<<< HEAD
      GroupByQueryEngine engine,
      @Global StupidPool<ByteBuffer> bufferPool
=======
      ObjectMapper jsonMapper,
      GroupByQueryEngine engine
>>>>>>> b7409873
  )
  {
    this.configSupplier = configSupplier;
    this.jsonMapper = jsonMapper;
    this.engine = engine;
    this.bufferPool = bufferPool;
  }

  @Override
  public QueryRunner<Row> mergeResults(final QueryRunner<Row> runner)
  {
    return new QueryRunner<Row>()
    {
      @Override
      public Sequence<Row> run(Query<Row> input, Map<String, Object> context)
      {
        if (input.getContextBySegment(false)) {
          return runner.run(input, context);
        }

        if (Boolean.valueOf(input.getContextValue(GROUP_BY_MERGE_KEY, "true"))) {
          return mergeGroupByResults(((GroupByQuery) input).withOverriddenContext(NO_MERGE_CONTEXT), runner, context);
        }
        return runner.run(input, context);
      }
    };
  }

  private Sequence<Row> mergeGroupByResults(final GroupByQuery query, QueryRunner<Row> runner, Map<String, Object> context)
  {
    // If there's a subquery, merge subquery results and then apply the aggregator

    final DataSource dataSource = query.getDataSource();

    if (dataSource instanceof QueryDataSource) {
      GroupByQuery subquery;
      try {
        subquery = (GroupByQuery) ((QueryDataSource) dataSource).getQuery();
      }
      catch (ClassCastException e) {
        throw new UnsupportedOperationException("Subqueries must be of type 'group by'");
      }
<<<<<<< HEAD

      final Sequence<Row> subqueryResult = mergeGroupByResults(subquery, runner);
=======
      final Sequence<Row> subqueryResult = mergeGroupByResults(subquery, runner, context);
>>>>>>> b7409873
      final List<AggregatorFactory> aggs = Lists.newArrayList();
      for (AggregatorFactory aggregatorFactory : query.getAggregatorSpecs()) {
        aggs.addAll(aggregatorFactory.getRequiredColumns());
      }

      // We need the inner incremental index to have all the columns required by the outer query
      final GroupByQuery innerQuery = new GroupByQuery.Builder(query)
          .setAggregatorSpecs(aggs)
          .setInterval(subquery.getIntervals())
          .setPostAggregatorSpecs(Lists.<PostAggregator>newArrayList())
          .build();

      final GroupByQuery outerQuery = new GroupByQuery.Builder(query)
          .setLimitSpec(query.getLimitSpec().merge(subquery.getLimitSpec()))
          .build();
      IncrementalIndex index = makeIncrementalIndex(innerQuery, subqueryResult);

      return new ResourceClosingSequence<>(
          outerQuery.applyLimit(
              engine.process(
                  outerQuery,
                  new IncrementalIndexStorageAdapter(
                      index
                  )
              )
          ),
          index
      );
    } else {
<<<<<<< HEAD
      final IncrementalIndex index = makeIncrementalIndex(query, runner.run(query));
      return new ResourceClosingSequence<>(query.applyLimit(postAggregate(query, index)), index);
=======
      return query.applyLimit(postAggregate(query, makeIncrementalIndex(query, runner.run(query, context))));
>>>>>>> b7409873
    }
  }

  private Sequence<Row> postAggregate(final GroupByQuery query, IncrementalIndex index)
  {
    return Sequences.map(
        Sequences.simple(index.iterableWithPostAggregations(query.getPostAggregatorSpecs())),
        new Function<Row, Row>()
        {
          @Override
          public Row apply(Row input)
          {
            final MapBasedRow row = (MapBasedRow) input;
            return new MapBasedRow(
                query.getGranularity()
                     .toDateTime(row.getTimestampFromEpoch()),
                row.getEvent()
            );
          }
        }
    );
  }

  private IncrementalIndex makeIncrementalIndex(GroupByQuery query, Sequence<Row> rows)
  {
    final GroupByQueryConfig config = configSupplier.get();
    Pair<IncrementalIndex, Accumulator<IncrementalIndex, Row>> indexAccumulatorPair = GroupByQueryHelper.createIndexAccumulatorPair(
        query,
        config,
        bufferPool
    );

    return rows.accumulate(indexAccumulatorPair.lhs, indexAccumulatorPair.rhs);
  }

  @Override
  public Sequence<Row> mergeSequences(Sequence<Sequence<Row>> seqOfSequences)
  {
    return new OrderedMergeSequence<>(Ordering.<Row>natural().nullsFirst(), seqOfSequences);
  }

  @Override
  public ServiceMetricEvent.Builder makeMetricBuilder(GroupByQuery query)
  {
    int numMinutes = 0;
    for (Interval interval : query.getIntervals()) {
      numMinutes += Minutes.minutesIn(interval).getMinutes();
    }

    return new ServiceMetricEvent.Builder()
        .setUser2(DataSourceUtil.getMetricName(query.getDataSource()))
        .setUser3(String.format("%,d dims", query.getDimensions().size()))
        .setUser4("groupBy")
        .setUser5(Joiner.on(",").join(query.getIntervals()))
        .setUser6(String.valueOf(query.hasFilters()))
        .setUser7(String.format("%,d aggs", query.getAggregatorSpecs().size()))
        .setUser9(Minutes.minutes(numMinutes).toString());
  }

  @Override
  public Function<Row, Row> makePreComputeManipulatorFn(
      final GroupByQuery query,
      final MetricManipulationFn fn
  )
  {
    return new Function<Row, Row>()
    {
      @Override
      public Row apply(Row input)
      {
        if (input instanceof MapBasedRow) {
          final MapBasedRow inputRow = (MapBasedRow) input;
          final Map<String, Object> values = Maps.newHashMap(inputRow.getEvent());
          for (AggregatorFactory agg : query.getAggregatorSpecs()) {
            values.put(agg.getName(), fn.manipulate(agg, inputRow.getEvent().get(agg.getName())));
          }
          return new MapBasedRow(inputRow.getTimestamp(), values);
        }
        return input;
      }
    };
  }

  @Override
  public TypeReference<Row> getResultTypeReference()
  {
    return TYPE_REFERENCE;
  }

  @Override
  public QueryRunner<Row> preMergeQueryDecoration(QueryRunner<Row> runner)
  {
    return new SubqueryQueryRunner<>(
        new IntervalChunkingQueryRunner<>(runner, configSupplier.get().getChunkPeriod())
    );
  }

  @Override
  public CacheStrategy<Row, Object, GroupByQuery> getCacheStrategy(final GroupByQuery query)
  {
    return new CacheStrategy<Row, Object, GroupByQuery>()
    {
      @Override
      public byte[] computeCacheKey(GroupByQuery query)
      {
        final DimFilter dimFilter = query.getDimFilter();
        final byte[] filterBytes = dimFilter == null ? new byte[]{} : dimFilter.getCacheKey();
        final byte[] aggregatorBytes = QueryCacheHelper.computeAggregatorBytes(query.getAggregatorSpecs());
        final byte[] granularityBytes = query.getGranularity().cacheKey();
        final byte[][] dimensionsBytes = new byte[query.getDimensions().size()][];
        int dimensionsBytesSize = 0;
        int index = 0;
        for (DimensionSpec dimension : query.getDimensions()) {
          dimensionsBytes[index] = dimension.getCacheKey();
          dimensionsBytesSize += dimensionsBytes[index].length;
          ++index;
        }
        final byte[] havingBytes = query.getHavingSpec() == null ? new byte[]{} : query.getHavingSpec().getCacheKey();
        final byte[] limitBytes = query.getLimitSpec().getCacheKey();

        ByteBuffer buffer = ByteBuffer
            .allocate(
                1
                + granularityBytes.length
                + filterBytes.length
                + aggregatorBytes.length
                + dimensionsBytesSize
                + havingBytes.length
                + limitBytes.length
            )
            .put(GROUPBY_QUERY)
            .put(granularityBytes)
            .put(filterBytes)
            .put(aggregatorBytes);

        for (byte[] dimensionsByte : dimensionsBytes) {
          buffer.put(dimensionsByte);
        }

        return buffer
            .put(havingBytes)
            .put(limitBytes)
            .array();
      }

      @Override
      public TypeReference<Object> getCacheObjectClazz()
      {
        return OBJECT_TYPE_REFERENCE;
      }

      @Override
      public Function<Row, Object> prepareForCache()
      {
        return new Function<Row, Object>()
        {
          @Override
          public Object apply(Row input)
          {
            if (input instanceof MapBasedRow) {
              final MapBasedRow row = (MapBasedRow) input;
              final List<Object> retVal = Lists.newArrayListWithCapacity(2);
              retVal.add(row.getTimestamp().getMillis());
              retVal.add(row.getEvent());

              return retVal;
            }

            throw new ISE("Don't know how to cache input rows of type[%s]", input.getClass());
          }
        };
      }

      @Override
      public Function<Object, Row> pullFromCache()
      {
        return new Function<Object, Row>()
        {
          private final QueryGranularity granularity = query.getGranularity();

          @Override
          public Row apply(Object input)
          {
            Iterator<Object> results = ((List<Object>) input).iterator();

            DateTime timestamp = granularity.toDateTime(((Number) results.next()).longValue());

            return new MapBasedRow(
                timestamp,
                (Map<String, Object>) jsonMapper.convertValue(
                    results.next(),
                    new TypeReference<Map<String, Object>>()
                    {
                    }
                )
            );
          }
        };
      }

      @Override
      public Sequence<Row> mergeSequences(Sequence<Sequence<Row>> seqOfSequences)
      {
        return new MergeSequence<>(Ordering.<Row>natural().nullsFirst(), seqOfSequences);
      }
    };
  }
}<|MERGE_RESOLUTION|>--- conflicted
+++ resolved
@@ -32,27 +32,18 @@
 import com.metamx.common.ISE;
 import com.metamx.common.Pair;
 import com.metamx.common.guava.Accumulator;
-<<<<<<< HEAD
-import com.metamx.common.guava.ConcatSequence;
+import com.metamx.common.guava.MergeSequence;
 import com.metamx.common.guava.ResourceClosingSequence;
 import com.metamx.common.guava.Sequence;
 import com.metamx.common.guava.Sequences;
 import com.metamx.emitter.service.ServiceMetricEvent;
+import io.druid.collections.OrderedMergeSequence;
 import io.druid.collections.StupidPool;
 import io.druid.data.input.MapBasedRow;
 import io.druid.data.input.Row;
+import io.druid.granularity.QueryGranularity;
 import io.druid.guice.annotations.Global;
-=======
-import com.metamx.common.guava.MergeSequence;
-import com.metamx.common.guava.Sequence;
-import com.metamx.common.guava.Sequences;
-import com.metamx.emitter.service.ServiceMetricEvent;
-import io.druid.collections.OrderedMergeSequence;
-import io.druid.data.input.MapBasedRow;
-import io.druid.data.input.Row;
-import io.druid.granularity.QueryGranularity;
 import io.druid.query.CacheStrategy;
->>>>>>> b7409873
 import io.druid.query.DataSource;
 import io.druid.query.DataSourceUtil;
 import io.druid.query.IntervalChunkingQueryRunner;
@@ -74,10 +65,7 @@
 import org.joda.time.Minutes;
 
 import java.nio.ByteBuffer;
-<<<<<<< HEAD
-=======
 import java.util.Iterator;
->>>>>>> b7409873
 import java.util.List;
 import java.util.Map;
 
@@ -100,24 +88,18 @@
   );
 
   private final Supplier<GroupByQueryConfig> configSupplier;
-<<<<<<< HEAD
+
   private final StupidPool<ByteBuffer> bufferPool;
-=======
   private final ObjectMapper jsonMapper;
->>>>>>> b7409873
   private GroupByQueryEngine engine; // For running the outer query around a subquery
 
 
   @Inject
   public GroupByQueryQueryToolChest(
       Supplier<GroupByQueryConfig> configSupplier,
-<<<<<<< HEAD
+      ObjectMapper jsonMapper,
       GroupByQueryEngine engine,
       @Global StupidPool<ByteBuffer> bufferPool
-=======
-      ObjectMapper jsonMapper,
-      GroupByQueryEngine engine
->>>>>>> b7409873
   )
   {
     this.configSupplier = configSupplier;
@@ -160,12 +142,8 @@
       catch (ClassCastException e) {
         throw new UnsupportedOperationException("Subqueries must be of type 'group by'");
       }
-<<<<<<< HEAD
-
-      final Sequence<Row> subqueryResult = mergeGroupByResults(subquery, runner);
-=======
+
       final Sequence<Row> subqueryResult = mergeGroupByResults(subquery, runner, context);
->>>>>>> b7409873
       final List<AggregatorFactory> aggs = Lists.newArrayList();
       for (AggregatorFactory aggregatorFactory : query.getAggregatorSpecs()) {
         aggs.addAll(aggregatorFactory.getRequiredColumns());
@@ -195,12 +173,8 @@
           index
       );
     } else {
-<<<<<<< HEAD
-      final IncrementalIndex index = makeIncrementalIndex(query, runner.run(query));
+      final IncrementalIndex index = makeIncrementalIndex(query, runner.run(query, context));
       return new ResourceClosingSequence<>(query.applyLimit(postAggregate(query, index)), index);
-=======
-      return query.applyLimit(postAggregate(query, makeIncrementalIndex(query, runner.run(query, context))));
->>>>>>> b7409873
     }
   }
 
